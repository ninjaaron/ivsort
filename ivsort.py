--- conflicted
+++ resolved
@@ -36,32 +36,18 @@
 # If you are looking at this that some text editors "fix" the display of
 # characters for RTL languages, so some of this may be reversed for your
 # viewing pleasure.
-<<<<<<< HEAD
-ORDER = {c: i for i, c in enumerate(' אבגדהוזחטיךכלםמןנסעףפץצקרשׂשת')}
-ORDER['־'] = ORDER[' ']
+CONS = {c: i for i, c in enumerate(' אבגדהוזחטיךכלםמןנסעףפץצקרשׂשת')}
+CONS['־'] = CONS[' ']
 VOWELORDER = 'םְםֱםֲםֳםִםֵםֶםַםָםֹםֺוֹםֻוּ'.replace('ם', '')
-ORDER2 = ORDER.copy()
+ORDER2 = CONS.copy()
 ORDER2.update({c: 100 + i for i, c in enumerate(VOWELORDER)})
 VOWELS = set(VOWELORDER)
 VOWDAGESH = VOWELS.copy()
 VOWDAGESH.add('\u05BC')
-RELEVANTCHARS = VOWDAGESH.union({'\u05C2', '\u05C1'})
+RELEVANTCHARS = VOWDAGESH.union(set(CONS))
+RELEVANTCHARS = RELEVANTCHARS.union({'\u05C2', '\u05C1'})
 TRICKYVAVS = [(u'\u05B9ו', 'וֹ'), (u'ו\u05B9', 'וֹ'), (u'ו\u05BC', 'וּ')]
 MATCHSIN = re.compile(u'ש([%s]{0,2})\u05C2' % ''.join(VOWDAGESH))
-=======
-cons = {c: i for i, c in enumerate(' אבגדהוזחטיךכלםמןנסעףפץצקרשׂשת')}
-cons['־'] = cons[' ']
-vowels = 'םְםֱםֲםֳםִםֵםֶםַםָםֹםֺוֹםֻוּ'.replace('ם', '')
-order2 = cons.copy()
-order2.update({c: 100 + i for i, c in enumerate(vowels)})
-vowels = set(vowels)
-vowdag = vowels.copy()
-vowdag.add('\u05BC')
-relevantchars = vowdag.union(set(cons))
-relevantchars = relevantchars.union({'\u05C2', '\u05C1'})
-trickyvavs = [(u'\u05B9ו', 'וֹ'), (u'ו\u05B9', 'וֹ'), (u'ו\u05BC', 'וּ')]
-matchsin = re.compile(u'ש([%s]{0,2})\u05C2' % ''.join(vowdag))
->>>>>>> d1927d53
 
 
 def sortkey(word):
@@ -72,17 +58,10 @@
     word = substitutions(word)
     key1, key2 = [], []
     for char in word:
-<<<<<<< HEAD
-        if char in ORDER:
-            key1.append(ORDER[char])
+        if char in CONS:
+            key1.append(CONS[char])
         if char in ORDER2:
             key2.append(ORDER2[char])
-=======
-        if char in cons:
-            key1.append(cons[char])
-        if char in order2:
-            key2.append(order2[char])
->>>>>>> d1927d53
     return (key1, key2)
 
 
